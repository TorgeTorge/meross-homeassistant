--- conflicted
+++ resolved
@@ -1,14 +1,6 @@
 import logging
-from datetime import timedelta
-from typing import Any, Optional, Iterable, List
 
 import homeassistant.util.color as color_util
-<<<<<<< HEAD
-from homeassistant.components.light import SUPPORT_BRIGHTNESS, SUPPORT_COLOR, SUPPORT_COLOR_TEMP, \
-    ATTR_HS_COLOR, ATTR_COLOR_TEMP, ATTR_BRIGHTNESS
-from meross_iot.controller.device import BaseDevice
-from meross_iot.controller.mixins.light import LightMixin
-=======
 from homeassistant.components.light import (ATTR_BRIGHTNESS, ATTR_COLOR_TEMP,
                                             ATTR_HS_COLOR, SUPPORT_BRIGHTNESS,
                                             SUPPORT_COLOR, SUPPORT_COLOR_TEMP)
@@ -22,248 +14,242 @@
 from meross_iot.cloud.client_status import ClientStatus
 from meross_iot.cloud.devices.light_bulbs import GenericBulb
 from meross_iot.cloud.exceptions.CommandTimeoutException import CommandTimeoutException
->>>>>>> 7fc78e0b
 from meross_iot.manager import MerossManager
-from meross_iot.model.enums import OnlineStatus, Namespace
-from meross_iot.model.exception import CommandTimeoutError
-from meross_iot.model.push.bind import BindPushNotification
-from meross_iot.model.push.generic import GenericPushNotification
-
-from .common import (PLATFORM, MANAGER, log_exception, RELAXED_SCAN_INTERVAL,
-                     calculate_light_id)
-
-# Conditional Light import with backwards compatibility
-try:
-    from homeassistant.components.light import LightEntity
-except ImportError:
-    from homeassistant.components.light import Light as LightEntity
-
+
+from .common import (DOMAIN, HA_LIGHT, MANAGER, ConnectionWatchDog, log_exception)
 
 _LOGGER = logging.getLogger(__name__)
 PARALLEL_UPDATES = 1
-SCAN_INTERVAL = timedelta(seconds=RELAXED_SCAN_INTERVAL)
-
-
-class MerossLightDevice(LightMixin, BaseDevice):
-    """
-    Type hints helper
-    """
-    pass
+
+
+def rgb_int_to_tuple(color):
+    blue = color & 255
+    green = (color >> 8) & 255
+    red = (color >> 16) & 255
+    return (red, green, blue)
+
+
+def expand_status(status):
+    "Expand the status information for readability"
+    out = dict(status)
+    out['rgb'] = rgb_int_to_tuple(status['rgb'])
+    return out
 
 
 class LightEntityWrapper(LightEntity):
-<<<<<<< HEAD
-    """Wrapper class to adapt the Meross bulbs into the Homeassistant platform"""
-=======
     """Wrapper class to adapt the Meross switches into the Homeassistant platform"""
->>>>>>> 7fc78e0b
-
-    def __init__(self, device: MerossLightDevice, channel: int):
-        # TODO: verify channel is 0
+
+    def __init__(self, device: GenericBulb, channel: int):
         self._device = device
 
-        # If the current device has more than 1 channel, we need to setup the device name and id accordingly
-        self._id = calculate_light_id(device.internal_id, channel)
-        channel_data = device.channels[channel]
-        self._entity_name = "{} ({}) - {}".format(device.name, device.type, channel_data.name)
-
-        # Device properties
+        # Device info
+        self._id = self._device.uuid
         self._channel_id = channel
-
-    # region Device wrapper common methods
-    async def async_update(self):
-        if self._device.online_status == OnlineStatus.ONLINE:
+        self._available = True  # Assume the mqtt client is connected
+        self._first_update_done = False
+        self._ignore_update = False
+
+        # Assume this device supports all the following features.
+        # If that's not the case, we'll discover it after first UPDATE() occurs
+        self._flags = 0
+        self._flags |= SUPPORT_BRIGHTNESS
+        self._flags |= SUPPORT_COLOR
+        self._flags |= SUPPORT_COLOR_TEMP
+    
+    def update(self):
+        if self._ignore_update:
+            _LOGGER.warning("Skipping UPDATE as ignore_update is set.")
+            return
+
+        if self._device.online:
             try:
-                await self._device.async_update()
-            except CommandTimeoutError as e:
+                self._device.get_status(force_status_refresh=True)
+                self._flags = 0
+                if self._device.supports_luminance():
+                    self._flags |= SUPPORT_BRIGHTNESS
+                if self._device.is_rgb():
+                    self._flags |= SUPPORT_COLOR
+                if self._device.is_light_temperature():
+                    self._flags |= SUPPORT_COLOR_TEMP
+                self._first_update_done = True
+            except CommandTimeoutException as e:
                 log_exception(logger=_LOGGER, device=self._device)
-                pass
-
-    async def _async_push_notification_received(self, namespace: Namespace, data: dict):
-        update_state = False
-        full_update = False
-
-        if namespace == Namespace.CONTROL_UNBIND:
-            _LOGGER.warning(f"Received unbind event. Removing device {self.name} from HA")
-            await self.platform.async_remove_entity(self.entity_id)
-        elif namespace == Namespace.SYSTEM_ONLINE:
-            _LOGGER.warning(f"Device {self.name} reported online event.")
-            online = OnlineStatus(int(data.get('online').get('status')))
-            update_state = True
-            full_update = online == OnlineStatus.ONLINE
-        elif namespace == Namespace.HUB_ONLINE:
-            _LOGGER.warning(f"Device {self.name} reported (HUB) online event.")
-            online = OnlineStatus(int(data.get('status')))
-            update_state = True
-            full_update = online == OnlineStatus.ONLINE
+                raise
+
+    def device_event_handler(self, evt):
+        # Update the device state as soon as an event occurs
+        self.schedule_update_ha_state(False)
+
+        """
+        # Handle here events that are common to all the wrappers
+        if isinstance(evt, DeviceOnlineStatusEvent):
+            _LOGGER.info("Device %s reported online status: %s" % (self._device.name, evt.status))
+            if evt.status not in ["online", "offline"]:
+                raise ValueError("Invalid online status")
+            self._is_online = evt.status == "online"
+
+        elif isinstance(evt, BulbSwitchStateChangeEvent):
+            if evt.channel == self._channel_id:
+                self._state['onoff'] = evt.is_on
+        elif isinstance(evt, BulbLightStateChangeEvent):
+            if evt.channel == self._channel_id:
+                self._state['capacity'] = evt.light_state.get('capacity')
+                self._state['rgb'] = evt.light_state.get('rgb')
+                self._state['temperature'] = evt.light_state.get('temperature')
+                self._state['luminance'] = evt.light_state.get('luminance')
+                self._state['gradual'] = evt.light_state.get('gradual')
+                self._state['transform'] = evt.light_state.get('transform')
         else:
-            update_state = True
-            full_update = False
-
-        # In all other cases, just tell HA to update the internal state representation
-        if update_state:
-            self.async_schedule_update_ha_state(force_refresh=full_update)
-
-    async def async_added_to_hass(self) -> None:
-        self._device.register_push_notification_handler_coroutine(self._async_push_notification_received)
-        self.hass.data[PLATFORM]["ADDED_ENTITIES_IDS"].add(self.unique_id)
-
-    async def async_will_remove_from_hass(self) -> None:
-        self._device.unregister_push_notification_handler_coroutine(self._async_push_notification_received)
-        self.hass.data[PLATFORM]["ADDED_ENTITIES_IDS"].remove(self.unique_id)
-    # endregion
-
-    # region Device wrapper common properties
+            _LOGGER.warning("Unhandled/ignored event: %s" % str(evt))
+        """
+
+    def notify_client_state(self, status: ClientStatus):
+        # When a connection change occurs, update the internal state
+        # If we are connecting back, schedule a full refresh of the device
+        # In any other case, mark the device unavailable
+        # and only update the UI
+        client_online = status == ClientStatus.SUBSCRIBED
+        self._available = client_online
+        self.schedule_update_ha_state(True)
+
+    @property
+    def assumed_state(self) -> bool:
+        return not self._first_update_done
+
+    @property
+    def should_poll(self) -> bool:
+        return False
+
+    @property
+    def available(self) -> bool:
+        # A device is available if it's online
+        return self._available and self._device.online
+
+    @property
+    def is_on(self) -> bool:
+        if not self._first_update_done:
+            # Schedule update and return
+            self.schedule_update_ha_state(True)
+            return None
+
+        return self._device.get_channel_status(channel=self._channel_id).get('onoff')
+
+    @property
+    def brightness(self):
+        if not self._first_update_done:
+            # Schedule update and return
+            self.schedule_update_ha_state(True)
+            return None
+
+        # Meross bulbs support luminance between 0 and 100;
+        # while the HA wants values from 0 to 255. Therefore, we need to scale the values.
+        luminance = self._device.get_status().get('luminance', None)
+        if luminance is None:
+            return None
+        return float(luminance) / 100 * 255
+
+    @property
+    def hs_color(self):
+        if not self._first_update_done:
+            # Schedule update and return
+            self.schedule_update_ha_state(True)
+            return None
+
+        status = self._device.get_status(channel=self._channel_id)
+        if status.get('capacity') == 5:  # rgb mode
+            rgb = rgb_int_to_tuple(status.get('rgb'))
+            return color_util.color_RGB_to_hs(*rgb)
+        return None
+
+    @property
+    def color_temp(self):
+        if not self._first_update_done:
+            # Schedule update and return
+            self.schedule_update_ha_state(True)
+            return None
+
+        status = self._device.get_status(channel=self._channel_id)
+        if status.get('capacity') == 6:  # White light mode
+            value = status.get('temperature')
+            norm_value = (100 - value) / 100.0
+            return self.min_mireds + (norm_value * (self.max_mireds - self.min_mireds))
+        return None
+
+    @property
+    def name(self) -> str:
+        return self._device.name
+
     @property
     def unique_id(self) -> str:
-        # Since Meross plugs may have more than 1 switch, we need to provide a composed ID
-        # made of uuid and channel
         return self._id
 
     @property
-    def name(self) -> str:
-        return self._entity_name
+    def supported_features(self):
+        return self._flags
 
     @property
     def device_info(self):
         return {
-            'identifiers': {(PLATFORM, self._device.internal_id)},
+            'identifiers': {(DOMAIN, self._id)},
             'name': self._device.name,
             'manufacturer': 'Meross',
-            'model': self._device.type + " " + self._device.hardware_version,
-            'sw_version': self._device.firmware_version
+            'model': self._device.type + " " + self._device.hwversion,
+            'sw_version': self._device.fwversion
         }
 
-    @property
-    def available(self) -> bool:
-        # A device is available if the client library is connected to the MQTT broker and if the
-        # device we are contacting is online
-        return self._device.online_status == OnlineStatus.ONLINE
-
-    @property
-    def should_poll(self) -> bool:
-        return False
-    # endregion
-
-    # region Platform-specific command methods
-    async def async_turn_off(self, **kwargs) -> None:
-        await self._device.async_turn_off(channel=self._channel_id)
-
-    async def async_turn_on(self, **kwargs) -> None:
+    def turn_off(self, **kwargs) -> None:
+        self._device.turn_off(channel=self._channel_id)
+
+    def turn_on(self, **kwargs) -> None:
         if not self.is_on:
-            await self._device.async_turn_on(channel=self._channel_id)
+            self._device.turn_on(channel=self._channel_id)
 
         # Color is taken from either of these 2 values, but not both.
         if ATTR_HS_COLOR in kwargs:
             h, s = kwargs[ATTR_HS_COLOR]
             rgb = color_util.color_hsv_to_RGB(h, s, 100)
             _LOGGER.debug("color change: rgb=%r -- h=%r s=%r" % (rgb, h, s))
-            await self._device.async_set_light_color(channel=self._channel_id, rgb=rgb, onoff=True)
+            self._device.set_light_color(self._channel_id, rgb=rgb)
         elif ATTR_COLOR_TEMP in kwargs:
             mired = kwargs[ATTR_COLOR_TEMP]
             norm_value = (mired - self.min_mireds) / (self.max_mireds - self.min_mireds)
             temperature = 100 - (norm_value * 100)
             _LOGGER.debug("temperature change: mired=%r meross=%r" % (mired, temperature))
-            await self._device.async_set_light_color(channel=self._channel_id, temperature=temperature)
+            self._device.set_light_color(self._channel_id, temperature=temperature)
 
         # Brightness must always be set, so take previous luminance if not explicitly set now.
         if ATTR_BRIGHTNESS in kwargs:
             brightness = kwargs[ATTR_BRIGHTNESS] * 100 / 255
-            _LOGGER.debug("brightness change: %r" % brightness)
-            await self._device.async_set_light_color(channel=self._channel_id, luminance=brightness)
-
-    def turn_on(self, **kwargs: Any) -> None:
-        self.hass.async_add_executor_job(self.async_turn_on, **kwargs)
-
-    def turn_off(self, **kwargs: Any) -> None:
-        self.hass.async_add_executor_job(self.async_turn_off, **kwargs)
-    # endregion
-
-    # region Platform specific properties
-    @property
-    def supported_features(self):
-        flags = 0
-        if self._device.get_supports_luminance(channel=self._channel_id):
-            flags |= SUPPORT_BRIGHTNESS
-        if self._device.get_supports_rgb(channel=self._channel_id):
-            flags |= SUPPORT_COLOR
-        if self._device.get_supports_temperature(channel=self._channel_id):
-            flags |= SUPPORT_COLOR_TEMP
-        return flags
-
-    @property
-    def is_on(self) -> Optional[bool]:
-        return self._device.get_light_is_on(channel=self._channel_id)
-
-    @property
-    def brightness(self):
-        if not self._device.get_supports_luminance(self._channel_id):
-            return None
-
-        luminance = self._device.get_luminance()
-        if luminance is not None:
-            return float(luminance) / 100 * 255
-
-        return None
-
-    @property
-    def hs_color(self):
-        if self._device.get_supports_rgb(channel=self._channel_id):
-            rgb = self._device.get_rgb_color()
-            return color_util.color_RGB_to_hs(*rgb)
-        return None
-
-    @property
-    def color_temp(self):
-        if self._device.get_supports_temperature(channel=self._channel_id):
-            value = self._device.get_color_temperature()
-            norm_value = (100 - value) / 100.0
-            return self.min_mireds + (norm_value * (self.max_mireds - self.min_mireds))
-        return None
-    # endregion
-
-
-# ----------------------------------------------
-# PLATFORM METHODS
-# ----------------------------------------------
-async def _add_entities(hass, devices: Iterable[BaseDevice], async_add_entities):
-    new_entities = []
-
-    # Identify all the devices that expose the Light capability
-    devs = filter(lambda d: isinstance(d, LightMixin), devices)
-    for d in devs:
-        for channel_index, channel in enumerate(d.channels):
-            w = LightEntityWrapper(device=d, channel=channel_index)
-            if w.unique_id not in hass.data[PLATFORM]["ADDED_ENTITIES_IDS"]:
-                new_entities.append(w)
-            else:
-                _LOGGER.info(f"Skipping device {w} as it was already added to registry once.")
-    async_add_entities(new_entities, True)
+            _LOGGER.debug("    brightness change: %r" % brightness)
+            self._device.set_light_color(self._channel_id, luminance=brightness)
+
+    async def async_added_to_hass(self) -> None:
+        self._device.register_event_callback(self.device_event_handler)
+        self._ignore_update = False
+
+    async def async_will_remove_from_hass(self) -> None:
+        self._device.unregister_event_callback(self.device_event_handler)
+        self._ignore_update = True
 
 
 async def async_setup_entry(hass, config_entry, async_add_entities):
-    # When loading the platform, immediately add currently available
-    # bulbs.
-    manager = hass.data[PLATFORM][MANAGER]  # type:MerossManager
-    devices = manager.find_devices()
-    await _add_entities(hass=hass, devices=devices, async_add_entities=async_add_entities)
-
-    # Register a listener for the Bind push notification so that we can add new entities at runtime
-    async def platform_async_add_entities(push_notification: GenericPushNotification, target_devices: List[BaseDevice]):
-        if push_notification.namespace == Namespace.CONTROL_BIND \
-                or push_notification.namespace == Namespace.SYSTEM_ONLINE \
-                or push_notification.namespace == Namespace.HUB_ONLINE:
-            await manager.async_device_discovery(push_notification.namespace == Namespace.HUB_ONLINE,
-                                                 meross_device_uuid=push_notification.originating_device_uuid)
-            devs = manager.find_devices(device_uuids=(push_notification.originating_device_uuid,))
-            await _add_entities(hass=hass, devices=devs, async_add_entities=async_add_entities)
-
-    # Register a listener for new bound devices
-    manager.register_push_notification_handler_coroutine(platform_async_add_entities)
-
-
-# TODO: Unload entry
-# TODO: Remove entry
+    def sync_logic():
+        bulb_devices = []
+        manager = hass.data[DOMAIN][MANAGER]  # type:MerossManager
+        bulbs = manager.get_devices_by_kind(GenericBulb)
+
+        for bulb in bulbs:
+            w = LightEntityWrapper(device=bulb, channel=0)
+            bulb_devices.append(w)
+            hass.data[DOMAIN][HA_LIGHT][w.unique_id] = w
+        return bulb_devices
+
+    # Register a connection watchdog to notify devices when connection to the cloud MQTT goes down.
+    manager = hass.data[DOMAIN][MANAGER]  # type:MerossManager
+    watchdog = ConnectionWatchDog(hass=hass, platform=HA_LIGHT)
+    manager.register_event_handler(watchdog.connection_handler)
+    bulb_devices = await hass.async_add_executor_job(sync_logic)
+    async_add_entities(bulb_devices, True)
 
 
 def setup_platform(hass, config, async_add_entities, discovery_info=None):
